<<<<<<< HEAD
# 🌍 Civilytix API Services
=======
## Backend Setup

The backend is a FastAPI service for geospatial data. Before running, ensure you have:

- **Python 3.11** (required; see `backend/requirements.txt` for version pinning)
- **NumPy <2.0.0** (pinned in requirements for compatibility with geospatial libraries)

**To set up the backend:**

1. Navigate to the backend directory:
   ```bash
   cd backend
   ```
2. (Recommended) Create and activate a virtual environment:
   ```bash
   python -m venv venv
   venv\Scripts\activate  # On Windows
   # or
   source venv/bin/activate  # On Linux/Mac
   ```
3. Install dependencies:
   ```bash
   pip install -r requirements.txt
   ```
4. See `backend/README.md` for environment variables, running, and API usage details.

---

## Installation
>>>>>>> a86938fc

A comprehensive geospatial data analysis platform with premium user authentication, featuring real-time pothole detection and urban heat island monitoring.

## 📋 Table of Contents

- [🌍 Civilytix API Services](#-civilytix-api-services)
  - [📋 Table of Contents](#-table-of-contents)
  - [🚀 Features](#-features)
  - [🏗️ Architecture](#️-architecture)
  - [📦 Installation](#-installation)
    - [Prerequisites](#prerequisites)
    - [Backend Setup](#backend-setup)
    - [Frontend Setup](#frontend-setup)
  - [⚙️ Configuration](#️-configuration)
    - [Environment Variables](#environment-variables)
    - [Google Cloud Setup](#google-cloud-setup)
    - [MongoDB Atlas Setup](#mongodb-atlas-setup)
  - [🚀 Running the Application](#-running-the-application)
    - [Development Mode](#development-mode)
    - [Production Mode](#production-mode)
  - [🔐 Authentication System](#-authentication-system)
    - [Demo Users](#demo-users)
  - [📡 API Endpoints](#-api-endpoints)
    - [User Authentication](#user-authentication)
    - [Geospatial Data](#geospatial-data)
  - [🗺️ Frontend Features](#️-frontend-features)
  - [📊 Data Models](#-data-models)
  - [🧪 Testing](#-testing)
  - [🚀 Deployment](#-deployment)
  - [📝 License](#-license)
  - [🤝 Contributing](#-contributing)

## 🚀 Features

### Core Features

- **🗺️ Interactive Geospatial Dashboard** - Leaflet-based mapping with real-time data visualization
- **🔐 Premium Authentication System** - Email-based login with API key authentication
- **💳 Tiered Access Control** - Free and premium user tiers with feature restrictions
- **📍 Location Search** - Support for both location names and coordinate input
- **🕳️ Pothole Detection** - Real-time pothole monitoring and analysis
- **🌡️ Urban Heat Island Analysis** - Environmental data visualization
- **📱 Responsive Design** - Mobile-friendly interface with modern UI components

### Technical Features

- **⚡ FastAPI Backend** - High-performance Python API with automatic documentation
- **🌐 React Frontend** - Modern React application with Tailwind CSS
- **🗄️ Dual Database Architecture** - MongoDB Atlas for geospatial data, Google Cloud Storage for user data
- **🔑 API Key Authentication** - Secure API access with role-based permissions
- **📊 RESTful API Design** - Clean, documented API endpoints
- **🧪 Environment Configuration** - Flexible setup for development and production

## 🏗️ Architecture

```
┌─────────────────┐    ┌─────────────────┐    ┌─────────────────┐
│   React Web     │───▶│   FastAPI       │───▶│   MongoDB       │
│   Dashboard     │    │   Backend       │    │   Atlas         │
│                 │    │                 │    │  (Geospatial)   │
└─────────────────┘    └─────────────────┘    └─────────────────┘
         │                       │
         │                       ▼
         │              ┌─────────────────┐
         │              │  Google Cloud   │
         └──────────────│   Storage       │
                        │ (User Data)     │
                        └─────────────────┘
```

## 📦 Installation

### Prerequisites

- **Node.js** (v16+ recommended)
- **Python** (v3.8+ recommended)
- **MongoDB Atlas** account
- **Google Cloud Platform** account

### Backend Setup

1. **Clone the repository:**

   ```bash
   git clone https://github.com/harshitsharma-dev/Civilytix-API-Services.git
   cd Civilytix-API-Services/backend
   ```

2. **Create virtual environment:**

   ```bash
   python -m venv venv
   source venv/bin/activate  # On Windows: venv\Scripts\activate
   ```

3. **Install Python dependencies:**

   ```bash
   pip install -r requirements.txt
   ```

4. **Set up environment variables:**
   ```bash
   cp .env.example .env
   # Edit .env with your configuration
   ```

### Frontend Setup

1. **Navigate to frontend directory:**

   ```bash
   cd ../geospatial-dashboard
   ```

2. **Install dependencies:**

   ```bash
   npm install
   ```

3. **Configure environment:**
   ```bash
   cp .env.example .env.local
   # Edit .env.local with your configuration
   ```

## ⚙️ Configuration

<<<<<<< HEAD
### Environment Variables

Create a `.env` file in the backend directory:

```env
# MongoDB Atlas Configuration
MONGO_USERNAME=your_username
MONGO_PASSWORD=your_password
MONGO_CLUSTER_ADDRESS=your_cluster.mongodb.net
MONGO_DATABASE_NAME=civilytix_db
MONGO_APP_NAME=Cluster0

# Google Cloud Storage
GCS_BUCKET_NAME=civilytix-data-bucket
GCS_PROJECT_ID=your_project_id
GOOGLE_APPLICATION_CREDENTIALS=path/to/service-account.json

# API Configuration
API_HOST=0.0.0.0
API_PORT=8000
DEBUG=True
=======
To start the development server with Vite, run:

>>>>>>> a86938fc
```

### Google Cloud Setup

1. **Create a Google Cloud Project:**

   - Go to [Google Cloud Console](https://console.cloud.google.com)
   - Create a new project

2. **Enable APIs:**

   - Cloud Storage API
   - Service Account API

3. **Create Service Account:**

   - Go to IAM & Admin → Service Accounts
   - Create service account with Storage Admin role
   - Download JSON key file

4. **Create Storage Bucket:**
   ```bash
   gsutil mb gs://civilytix-data-bucket
   ```

### MongoDB Atlas Setup

1. **Create MongoDB Atlas Account:**

   - Go to [MongoDB Atlas](https://www.mongodb.com/atlas)
   - Create a new cluster

2. **Configure Database Access:**

   - Create database user
   - Whitelist IP addresses

3. **Get Connection String:**
   - Copy connection string from Atlas dashboard

## 🚀 Running the Application

### Development Mode

**Terminal 1 - Backend:**

```bash
cd backend
python main.py
# API will be available at http://localhost:8000
```

**Terminal 2 - Frontend:**

```bash
cd geospatial-dashboard
npm run dev
# Dashboard will be available at http://localhost:5173
```

### Production Mode

**Backend:**

```bash
cd backend
uvicorn main:app --host 0.0.0.0 --port 8000 --workers 4
```

**Frontend:**

```bash
cd geospatial-dashboard
npm run build
npm run preview
```

## 🔐 Authentication System

The platform uses a tiered authentication system:

- **🆓 Free Users:** Map access only
- **💰 Premium Users:** Full feature access including data analysis tools

### Demo Users

Pre-configured users for testing:

**Premium Users:**

- `premium1@example.com` - Alice Premium
- `premium2@example.com` - Bob Premium
- `premium3@example.com` - Charlie Premium

**Free Users:**

- `free1@example.com` - David Free
- `free2@example.com` - Jane Free

## 📡 API Endpoints

### User Authentication

```http
POST /api/v1/user/login
Content-Type: application/json

{
  "email": "user@example.com"
}
```

**Response:**

```json
{
  "user_id": "user_premium_001",
  "email": "premium1@example.com",
  "full_name": "Alice Premium",
  "subscription_status": "premium",
  "created_at": "2024-01-01T00:00:00Z",
  "api_key": "premium_user_key_001"
}
```

### Geospatial Data

```http
POST /api/v1/data/region
X-API-Key: your_api_key
Content-Type: application/json

{
  "center": {"lat": 40.7128, "lon": -74.0060},
  "radius_km": 5.0,
  "dataType": "potholes"
}
```

## 🗺️ Frontend Features

### Dashboard Components

- **🗺️ MapComponent:** Interactive Leaflet map with marker clustering
- **🔍 LocationSearch:** Smart search supporting locations and coordinates
- **📊 Sidebar:** Control panel with request configuration
- **🔐 LoginModal:** User authentication interface
- **💳 PaymentModal:** Premium upgrade interface
- **📱 Responsive Design:** Mobile-optimized layout

### Search Functionality

The location search supports multiple input formats:

- **Location Names:** "Mumbai", "New York", "London"
- **Coordinates:** "19.0760, 72.8777" (lat, lng format)
- **Natural Language:** "Central Park, NYC"

## 📊 Data Models

### User Profile

```python
{
  "user_id": str,
  "email": str,
  "full_name": str,
  "subscription_status": str,  # "free" | "premium"
  "created_at": str,
  "api_key": str
}
```

<<<<<<< HEAD
### Geospatial Request

```python
{
  "center": {"lat": float, "lon": float},
  "radius_km": float,
  "dataType": str  # "potholes" | "uhi"
}
```

## 🧪 Testing

**API Testing:**

```bash
cd backend
python -m pytest tests/
```

**Frontend Testing:**

```bash
cd geospatial-dashboard
npm run test
```

## 🚀 Deployment

### Backend Deployment (Railway/Heroku)

1. **Configure environment variables**
2. **Set up MongoDB Atlas connection**
3. **Configure Google Cloud Storage**
4. **Deploy using platform-specific commands**

### Frontend Deployment (Vercel/Netlify)

1. **Build the application:**

   ```bash
   npm run build
   ```

2. **Deploy to hosting platform**
3. **Configure environment variables**

## 📝 License

This project is licensed under the MIT License - see the [LICENSE](LICENSE) file for details.

## 🤝 Contributing

1. Fork the repository
2. Create a feature branch (`git checkout -b feature/amazing-feature`)
3. Commit your changes (`git commit -m 'Add amazing feature'`)
4. Push to the branch (`git push origin feature/amazing-feature`)
5. Open a Pull Request

---

**Built with ❤️ by the Civilytix Team**

For questions or support, please open an issue or contact us at support@civilytix.com

=======
>>>>>>> a86938fc
Google Maps API Setup
Create a Google Cloud Project

Go to Google Cloud Console
Create a new project or select an existing one
Enable Required APIs

Navigate to "APIs & Services" → "Library"
Enable the following APIs:
Maps JavaScript API
Directions API
Create API Credentials

Go to "APIs & Services" → "Credentials"
Click "Create Credentials" → "API Key"
Copy the generated API key
Configure API Restrictions (Recommended)

Click on your API key to edit
Under "Application restrictions", select "HTTP referrers"
Add your domains:
http://localhost:5173/_ (for development)
https://your-domain.com/_ (for production)
Enable Billing (Required for Directions API)

Go to "Billing" in Google Cloud Console
Add a payment method (Google provides $200/month free credit)<|MERGE_RESOLUTION|>--- conflicted
+++ resolved
@@ -1,36 +1,4 @@
-<<<<<<< HEAD
 # 🌍 Civilytix API Services
-=======
-## Backend Setup
-
-The backend is a FastAPI service for geospatial data. Before running, ensure you have:
-
-- **Python 3.11** (required; see `backend/requirements.txt` for version pinning)
-- **NumPy <2.0.0** (pinned in requirements for compatibility with geospatial libraries)
-
-**To set up the backend:**
-
-1. Navigate to the backend directory:
-   ```bash
-   cd backend
-   ```
-2. (Recommended) Create and activate a virtual environment:
-   ```bash
-   python -m venv venv
-   venv\Scripts\activate  # On Windows
-   # or
-   source venv/bin/activate  # On Linux/Mac
-   ```
-3. Install dependencies:
-   ```bash
-   pip install -r requirements.txt
-   ```
-4. See `backend/README.md` for environment variables, running, and API usage details.
-
----
-
-## Installation
->>>>>>> a86938fc
 
 A comprehensive geospatial data analysis platform with premium user authentication, featuring real-time pothole detection and urban heat island monitoring.
 
@@ -160,7 +128,6 @@
 
 ## ⚙️ Configuration
 
-<<<<<<< HEAD
 ### Environment Variables
 
 Create a `.env` file in the backend directory:
@@ -182,10 +149,6 @@
 API_HOST=0.0.0.0
 API_PORT=8000
 DEBUG=True
-=======
-To start the development server with Vite, run:
-
->>>>>>> a86938fc
 ```
 
 ### Google Cloud Setup
@@ -359,7 +322,6 @@
 }
 ```
 
-<<<<<<< HEAD
 ### Geospatial Request
 
 ```python
@@ -424,8 +386,6 @@
 
 For questions or support, please open an issue or contact us at support@civilytix.com
 
-=======
->>>>>>> a86938fc
 Google Maps API Setup
 Create a Google Cloud Project
 
